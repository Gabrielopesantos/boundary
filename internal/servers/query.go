--- conflicted
+++ resolved
@@ -2,13 +2,10 @@
 
 const (
 	deleteWhereCreateTimeSql = `create_time < ?`
-<<<<<<< HEAD
 	deleteTagsByWorkerIdSql  = `
 	delete 
 	from server_worker_tag 
 	where 
-	  worker_id = ?`
-=======
-	deleteConfigTagsSql      = `source = 'configuration' and worker_id = ?`
->>>>>>> 1c575a87
+	  source = 'configuration' and
+	  and worker_id = ?`
 )