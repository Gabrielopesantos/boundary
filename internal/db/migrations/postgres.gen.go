// Code generated by "make migrations"; DO NOT EDIT.
package migrations

var postgresMigrations = map[string]*fakeFile{
	"migrations": {
		name: "migrations",
	},
	"migrations/01_domain_types.down.sql": {
		name: "01_domain_types.down.sql",
		bytes: []byte(`
begin;

drop domain wt_timestamp;
drop domain wt_public_id;

drop function default_create_time;
drop function immutable_create_time_func;
drop function update_time_column;

commit;

`),
	},
	"migrations/01_domain_types.up.sql": {
		name: "01_domain_types.up.sql",
		bytes: []byte(`
begin;

create domain wt_public_id as text
check(
  length(trim(value)) > 10
);
comment on domain wt_public_id is
'Random ID generated with github.com/hashicorp/vault/sdk/helper/base62';

create domain wt_timestamp as
  timestamp with time zone
  default current_timestamp;
comment on domain wt_timestamp is
'Standard timestamp for all create_time and update_time columns';


create or replace function
  update_time_column()
  returns trigger
as $$
begin
  if row(new.*) is distinct from row(old.*) then
    new.update_time = now();
    return new;
  else
    return old;
  end if;
end;
$$ language plpgsql;

comment on function
  update_time_column()
is
  'function used in before update triggers to properly set update_time columns';

create or replace function
  immutable_create_time_func()
  returns trigger
as $$
begin
  if new.create_time is distinct from old.create_time then
    raise warning 'create_time cannot be set to %', new.create_time;
    new.create_time = old.create_time;
  end if;
  return new;
end;
$$ language plpgsql;

comment on function
  immutable_create_time_func()
is
  'function used in before update triggers to make create_time column immutable';
  
create or replace function
  default_create_time()
  returns trigger
as $$
begin
  if new.create_time is distinct from now() then
    raise warning 'create_time cannot be set to %', new.create_time;
    new.create_time = now();
  end if;
  return new;
end;
$$ language plpgsql;

comment on function
  default_create_time()
is
  'function used in before insert triggers to set create_time column to now';

commit;

`),
	},
	"migrations/02_oplog.down.sql": {
		name: "02_oplog.down.sql",
		bytes: []byte(`
begin;

drop table oplog_metadata cascade;
drop table oplog_ticket cascade;
drop table oplog_entry cascade;

commit;

`),
	},
	"migrations/02_oplog.up.sql": {
		name: "02_oplog.up.sql",
		bytes: []byte(`
begin;

create table if not exists oplog_entry (
  id bigint generated always as identity primary key,
  create_time wt_timestamp,
  update_time wt_timestamp,
  version text not null,
  aggregate_name text not null,
  "data" bytea not null
);

create trigger 
  update_time_column 
before 
update on oplog_entry 
  for each row execute procedure update_time_column();

create trigger 
  create_time_column
before
update on oplog_entry 
  for each row execute procedure immutable_create_time_func();

create trigger 
  default_create_time_column
before
insert on oplog_entry
  for each row execute procedure default_create_time();

create table if not exists oplog_ticket (
  id bigint generated always as identity primary key,
  create_time wt_timestamp,
  update_time wt_timestamp,
  "name" text not null unique,
  "version" bigint not null
);

create trigger 
  update_time_column 
before 
update on oplog_ticket 
  for each row execute procedure update_time_column();

create trigger 
  create_time_column
before
update on oplog_ticket 
  for each row execute procedure immutable_create_time_func();

create trigger 
  default_create_time_column
before
insert on oplog_ticket
  for each row execute procedure default_create_time();

create table if not exists oplog_metadata (
  id bigint generated always as identity primary key,
  create_time wt_timestamp,
  update_time wt_timestamp,
  entry_id bigint not null references oplog_entry(id) on delete cascade on update cascade,
  "key" text not null,
  value text null
);

create trigger 
  update_time_column 
before 
update on oplog_metadata 
  for each row execute procedure update_time_column();

create trigger 
  create_time_column
before
update on oplog_metadata 
  for each row execute procedure immutable_create_time_func();

create trigger 
  default_create_time_column
before
insert on oplog_metadata 
  for each row execute procedure default_create_time();

create index if not exists idx_oplog_metatadata_key on oplog_metadata(key);

create index if not exists idx_oplog_metatadata_value on oplog_metadata(value);

insert into oplog_ticket (name, version)
values
  ('default', 1),
  ('iam_scope', 1),
  ('iam_user', 1),
  ('iam_auth_method', 1),
  ('iam_group', 1),
  ('iam_group_member_user', 1),
  ('iam_role', 1),
  ('iam_role_grant', 1),
  ('iam_role_group', 1),
  ('iam_role_user', 1),
  ('db_test_user', 1),
  ('db_test_car', 1),
  ('db_test_rental', 1);

commit;


`),
	},
	"migrations/03_db.down.sql": {
		name: "03_db.down.sql",
		bytes: []byte(`
begin;

drop table db_test_rental;
drop table db_test_car;
drop table db_test_user;

commit;

`),
	},
	"migrations/03_db.up.sql": {
		name: "03_db.up.sql",
		bytes: []byte(`
begin;

-- create test tables used in the unit tests for the internal/db package
-- these tables (db_test_user, db_test_car, db_test_rental) are not part
-- of the watchtower domain model... they are simply used for testing the internal/db package
create table if not exists db_test_user (
  id bigint generated always as identity primary key,
  create_time wt_timestamp,
  update_time wt_timestamp,
  public_id text not null unique,
  name text unique,
  phone_number text,
  email text
);

create trigger 
  update_time_column 
before 
update on db_test_user 
  for each row execute procedure update_time_column();

create trigger 
  create_time_column
before
update on db_test_user 
  for each row execute procedure immutable_create_time_func();

create trigger 
  default_create_time_column
before
insert on db_test_user 
  for each row execute procedure default_create_time();

create table if not exists db_test_car (
  id bigint generated always as identity primary key,
  create_time wt_timestamp,
  update_time wt_timestamp,
  public_id text not null unique,
  name text unique,
  model text,
  mpg smallint
);

create trigger 
  update_time_column 
before 
update on db_test_car 
  for each row execute procedure update_time_column();

create trigger 
  create_time_column
before
update on db_test_car 
  for each row execute procedure immutable_create_time_func();

create trigger 
  default_create_time_column
before
insert on db_test_car
  for each row execute procedure default_create_time();

create table if not exists db_test_rental (
  id bigint generated always as identity primary key,
  create_time wt_timestamp,
  update_time wt_timestamp,
  public_id text not null unique,
  name text unique,
  user_id bigint not null references db_test_user(id),
  car_id bigint not null references db_test_car(id)
);

create trigger 
  update_time_column 
before 
update on db_test_rental 
  for each row execute procedure update_time_column();

create trigger 
  create_time_column
before
update on db_test_rental 
  for each row execute procedure immutable_create_time_func();

create trigger 
  default_create_time_column
before
insert on db_test_rental
  for each row execute procedure default_create_time();


commit;

`),
	},
	"migrations/04_iam.down.sql": {
		name: "04_iam.down.sql",
		bytes: []byte(`
BEGIN;

<<<<<<< HEAD
drop table if exists iam_scope CASCADE;
drop trigger if exists iam_scope_insert;
drop function if exists iam_sub_scopes_func;
drop table if exists iam_user cascade;
drop table if exists iam_group cascade;
drop table if exists iam_role cascade;
drop function iam_sub_scopes_func cascade;
=======
drop table iam_group cascade;
drop table iam_user cascade;
drop table iam_scope_project cascade;
drop table iam_scope_organization cascade;
drop table iam_scope cascade;
drop table iam_scope_type_enm cascade;
drop table iam_role cascade;
>>>>>>> ffddf24f


drop function iam_sub_names cascade;
drop function iam_immutable_scope_type_func cascade;
drop function iam_sub_scopes_func cascade;

COMMIT;

`),
	},
	"migrations/04_iam.up.sql": {
		name: "04_iam.up.sql",
		bytes: []byte(`
begin;

create table iam_scope_type_enm (
  string text not null primary key check(string in ('unknown', 'organization', 'project'))
);

insert into iam_scope_type_enm (string)
values
  ('unknown'),
  ('organization'),
  ('project');

 
create table iam_scope (
    public_id wt_public_id primary key,
    create_time wt_timestamp,
    update_time wt_timestamp,
    name text,
    type text not null references iam_scope_type_enm(string) check(
      (
        type = 'organization'
        and parent_id = null
      )
      or (
        type = 'project'
        and parent_id is not null
      )
    ),
    description text,
    parent_id text references iam_scope(public_id) on delete cascade on update cascade
  );

create table iam_scope_organization (
    scope_id wt_public_id not null unique references iam_scope(public_id) on delete cascade on update cascade,
    name text unique,
    primary key(scope_id)
  );

create table iam_scope_project (
    scope_id wt_public_id not null references iam_scope(public_id) on delete cascade on update cascade,
    parent_id wt_public_id not null references iam_scope_organization(scope_id) on delete cascade on update cascade,
    name text,
    unique(parent_id, name),
    primary key(scope_id, parent_id)
  );

create or replace function 
  iam_sub_scopes_func() 
  returns trigger
as $$ 
declare parent_type int;
begin 
  if new.type = 'organization' then
    insert into iam_scope_organization (scope_id, name)
    values
      (new.public_id, new.name);
    return new;
  end if;
  if new.type = 'project' then
    insert into iam_scope_project (scope_id, parent_id, name)
    values
      (new.public_id, new.parent_id, new.name);
    return new;
  end if;
  raise exception 'unknown scope type';
end;
$$ language plpgsql;


create trigger 
  iam_scope_insert
after
insert on iam_scope 
  for each row execute procedure iam_sub_scopes_func();


create or replace function 
  iam_immutable_scope_type_func() 
  returns trigger
as $$ 
declare parent_type int;
begin 
  if new.type != old.type then
    raise exception 'scope type cannot be updated';
  end if;
  return new;
end;
$$ language plpgsql;

create trigger 
  iam_scope_update
before 
update on iam_scope 
  for each row execute procedure iam_immutable_scope_type_func();

create trigger 
  update_time_column 
before update on iam_scope 
  for each row execute procedure update_time_column();

create trigger 
  immutable_create_time
before
update on iam_scope 
  for each row execute procedure immutable_create_time_func();
  
create trigger 
  default_create_time_column
before
insert on iam_scope
  for each row execute procedure default_create_time();


-- iam_sub_names will allow us to enforce the different name constraints for
-- organizations and projects via a before update trigger on the iam_scope
-- table. 
create or replace function 
  iam_sub_names() 
  returns trigger
as $$ 
begin 
  if new.name != old.name then
    if new.type = 'organization' then
      update iam_scope_organization set name = new.name where scope_id = old.public_id;
      return new;
    end if;
    if new.type = 'project' then
      update iam_scope_project set name = new.name where scope_id = old.public_id;
      return new;
    end if;
    raise exception 'unknown scope type';
  end if;
  return new;
end;
$$ language plpgsql;

create trigger 
  iam_sub_names 
before 
update on iam_scope
  for each row execute procedure iam_sub_names();


create table iam_user (
    public_id wt_public_id not null primary key,
    create_time wt_timestamp,
    update_time wt_timestamp,
    name text,
    description text,
    scope_id wt_public_id not null references iam_scope_organization(scope_id) on delete cascade on update cascade,
    unique(name, scope_id),
    disabled boolean not null default false
  );

create trigger 
  update_time_column 
before update on iam_user 
  for each row execute procedure update_time_column();

create trigger 
  immutable_create_time
before
update on iam_user 
  for each row execute procedure immutable_create_time_func();
  
create trigger 
  default_create_time_column
before
insert on iam_user
  for each row execute procedure default_create_time();

create table iam_role (
    public_id wt_public_id not null primary key,
    create_time wt_timestamp,
    update_time wt_timestamp,
    name text,
    description text,
    scope_id wt_public_id not null references iam_scope(public_id) on delete cascade on update cascade,
    unique(name, scope_id),
    disabled boolean not null default false
  );

<<<<<<< HEAD
create table iam_group (
    public_id wt_public_id not null primary key,
    create_time wt_timestamp,
    update_time wt_timestamp,
    name text,
    description text,
    scope_id wt_public_id not null references iam_scope(public_id) on delete cascade on update cascade,
    unique(name, scope_id),
    disabled boolean not null default false
  );
  
create trigger 
  update_time_column 
before update on iam_group
=======
create trigger 
  update_time_column 
before update on iam_role
>>>>>>> ffddf24f
  for each row execute procedure update_time_column();

create trigger 
  immutable_create_time
before
<<<<<<< HEAD
update on iam_group
=======
update on iam_role
>>>>>>> ffddf24f
  for each row execute procedure immutable_create_time_func();
  
create trigger 
  default_create_time_column
before
<<<<<<< HEAD
insert on iam_group
  for each row execute procedure default_create_time();

create table iam_role (
=======
insert on iam_role
  for each row execute procedure default_create_time();

create table iam_group (
>>>>>>> ffddf24f
    public_id wt_public_id not null primary key,
    create_time wt_timestamp,
    update_time wt_timestamp,
    name text,
    description text,
    scope_id wt_public_id not null references iam_scope(public_id) on delete cascade on update cascade,
    unique(name, scope_id),
    disabled boolean not null default false
  );
<<<<<<< HEAD

create trigger 
  update_time_column 
before update on iam_role
=======
  
create trigger 
  update_time_column 
before update on iam_group
>>>>>>> ffddf24f
  for each row execute procedure update_time_column();

create trigger 
  immutable_create_time
before
<<<<<<< HEAD
update on iam_role
=======
update on iam_group
>>>>>>> ffddf24f
  for each row execute procedure immutable_create_time_func();
  
create trigger 
  default_create_time_column
before
<<<<<<< HEAD
insert on iam_role
  for each row execute procedure default_create_time();

=======
insert on iam_group
  for each row execute procedure default_create_time();
  
>>>>>>> ffddf24f
commit;

`),
	},
	"migrations/05_iam.down.sql": {
		name: "05_iam.down.sql",
		bytes: []byte(`
BEGIN;

drop table if exists iam_auth_method cascade;
drop table if exists  iam_role cascade;
drop table if exists iam_group_member_type_enm cascade;
drop table if exists iam_group cascade cascade;
drop table if exists iam_group_member_user cascade;
drop view if exists iam_group_member;
drop table if exists iam_auth_method_type_enm cascade;
drop table if exists iam_action_enm cascade;
drop table if exists iam_role_type_enm cascade;
drop table if exists iam_role_user cascade;
drop table if exists iam_role_group cascade;
drop table if exists iam_role_grant cascade;
drop view if exists iam_assigned_role;


COMMIT;
`),
	},
	"migrations/05_iam.up.sql": {
		name: "05_iam.up.sql",
		bytes: []byte(`
BEGIN;


CREATE TABLE iam_group_member_user (
    create_time wt_timestamp,
    group_id wt_public_id NOT NULL REFERENCES iam_group(public_id) ON DELETE CASCADE ON UPDATE CASCADE,
    member_id wt_public_id NOT NULL REFERENCES iam_user(public_id) ON DELETE CASCADE ON UPDATE CASCADE,
    primary key (group_id, member_id)
  );


CREATE VIEW iam_group_member AS
SELECT
  *, 'user' as type
FROM iam_group_member_user;

CREATE TABLE iam_group_member_type_enm (
    string text NOT NULL primary key CHECK(string IN ('unknown', 'user'))
  );
INSERT INTO iam_group_member_type_enm (string)
values
  ('unknown'),
  ('user');



CREATE TABLE iam_auth_method (
    public_id wt_public_id not null primary key, 
    create_time wt_timestamp,
    update_time wt_timestamp,
    name text,
    description text,
    scope_id wt_public_id NOT NULL REFERENCES iam_scope_organization(scope_id) ON DELETE CASCADE ON UPDATE CASCADE,
    unique(name, scope_id),
    disabled BOOLEAN NOT NULL default FALSE,
    type text NOT NULL
  );

CREATE TABLE iam_auth_method_type_enm (
    string text NOT NULL primary key CHECK(string IN ('unknown', 'userpass', 'oidc'))
  );
INSERT INTO iam_auth_method_type_enm (string)
values
  ('unknown'),
  ('userpass'),
  ('oidc');
ALTER TABLE iam_auth_method
ADD
  FOREIGN KEY (type) REFERENCES iam_auth_method_type_enm(string);

CREATE TABLE iam_action_enm (
    string text NOT NULL primary key CHECK(
      string IN (
        'unknown',
        'list',
        'create',
        'update',
        'edit',
        'delete',
        'authen'
      )
    )
  );

INSERT INTO iam_action_enm (string)
values
  ('unknown'),
  ('list'),
  ('create'),
  ('update'),
  ('edit'),
  ('delete'),
  ('authen');

CREATE TABLE iam_role_user (
    create_time wt_timestamp,
    role_id wt_public_id NOT NULL REFERENCES iam_role(public_id) ON DELETE CASCADE ON UPDATE CASCADE,
    principal_id wt_public_id NOT NULL REFERENCES iam_user(public_id) ON DELETE CASCADE ON UPDATE CASCADE,
    primary key (role_id, principal_id)
  );

CREATE TABLE iam_role_group (
    create_time wt_timestamp,
    role_id wt_public_id NOT NULL REFERENCES iam_role(public_id) ON DELETE CASCADE ON UPDATE CASCADE,
    principal_id wt_public_id NOT NULL REFERENCES iam_group(public_id) ON DELETE CASCADE ON UPDATE CASCADE,
    primary key (role_id, principal_id)
  );

CREATE VIEW iam_assigned_role AS
SELECT
  -- intentionally using * to specify the view which requires that the concrete role assignment tables match
  *, 'user' as type
FROM iam_role_user
UNION
select
  -- intentionally using * to specify the view which requires that the concrete role assignment tables match
  *, 'group' as type
from iam_role_group;



CREATE TABLE iam_role_grant (
    public_id wt_public_id not null primary key,
    create_time wt_timestamp,
    update_time wt_timestamp,
    description text,
    role_id wt_public_id NOT NULL REFERENCES iam_role(public_id) ON DELETE CASCADE ON UPDATE CASCADE,
    "grant" text NOT NULL
  );

  COMMIT;

`),
	},
	"migrations/10_static_host.down.sql": {
		name: "10_static_host.down.sql",
		bytes: []byte(`
begin;

  drop table static_host_set_member cascade;
  drop table static_host_set cascade;
  drop table static_host cascade;
  drop table static_host_catalog cascade;

commit;

`),
	},
	"migrations/10_static_host.up.sql": {
		name: "10_static_host.up.sql",
		bytes: []byte(`
begin;

  create table static_host_catalog (
    public_id wt_public_id primary key,
    scope_id wt_public_id not null
      references iam_scope (public_id)
      on delete cascade
      on update cascade,
    name text,
    description text,
    create_time wt_timestamp,
    update_time wt_timestamp,
    unique(scope_id, name)
  );

  create trigger
    update_time_column
  before update on static_host_catalog
    for each row execute procedure update_time_column();

  create trigger
    immutable_create_time
  before
  update on static_host_catalog
    for each row execute procedure immutable_create_time_func();

  create trigger
    default_create_time_column
  before
  insert on static_host_catalog
    for each row execute procedure default_create_time();

  create table static_host (
    public_id wt_public_id primary key,
    static_host_catalog_id wt_public_id not null
      references static_host_catalog (public_id)
      on delete cascade
      on update cascade,
    name text,
    description text,
    address text not null
    check(
      length(trim(address)) > 7
      and
      length(trim(address)) < 256
    ),
    create_time wt_timestamp,
    update_time wt_timestamp,
    unique(static_host_catalog_id, name)
  );

  create trigger
    update_time_column
  before update on static_host
    for each row execute procedure update_time_column();

  create trigger
    immutable_create_time
  before
  update on static_host
    for each row execute procedure immutable_create_time_func();

  create trigger
    default_create_time_column
  before
  insert on static_host
    for each row execute procedure default_create_time();

  create table static_host_set (
    public_id wt_public_id primary key,
    static_host_catalog_id wt_public_id not null
      references static_host_catalog (public_id)
      on delete cascade
      on update cascade,
    name text,
    description text,
    create_time wt_timestamp,
    update_time wt_timestamp,
    unique(static_host_catalog_id, name)
  );

  create trigger
    update_time_column
  before update on static_host_set
    for each row execute procedure update_time_column();

  create trigger
    immutable_create_time
  before
  update on static_host_set
    for each row execute procedure immutable_create_time_func();

  create trigger
    default_create_time_column
  before
  insert on static_host_set
    for each row execute procedure default_create_time();

  create table static_host_set_member (
    static_host_set_id wt_public_id
      references static_host_set (public_id)
      on delete cascade
      on update cascade,
    static_host_id wt_public_id
      references static_host (public_id)
      on delete cascade
      on update cascade,
    primary key(static_host_set_id, static_host_id)
  );

  insert into oplog_ticket (name, version)
  values
    ('static_host_catalog', 1),
    ('static_host', 1),
    ('static_host_set', 1),
    ('static_host_set_member', 1);

commit;

`),
	},
}<|MERGE_RESOLUTION|>--- conflicted
+++ resolved
@@ -337,15 +337,6 @@
 		bytes: []byte(`
 BEGIN;
 
-<<<<<<< HEAD
-drop table if exists iam_scope CASCADE;
-drop trigger if exists iam_scope_insert;
-drop function if exists iam_sub_scopes_func;
-drop table if exists iam_user cascade;
-drop table if exists iam_group cascade;
-drop table if exists iam_role cascade;
-drop function iam_sub_scopes_func cascade;
-=======
 drop table iam_group cascade;
 drop table iam_user cascade;
 drop table iam_scope_project cascade;
@@ -353,7 +344,6 @@
 drop table iam_scope cascade;
 drop table iam_scope_type_enm cascade;
 drop table iam_role cascade;
->>>>>>> ffddf24f
 
 
 drop function iam_sub_names cascade;
@@ -549,7 +539,23 @@
     disabled boolean not null default false
   );
 
-<<<<<<< HEAD
+create trigger 
+  update_time_column 
+before update on iam_role
+  for each row execute procedure update_time_column();
+
+create trigger 
+  immutable_create_time
+before
+update on iam_role
+  for each row execute procedure immutable_create_time_func();
+  
+create trigger 
+  default_create_time_column
+before
+insert on iam_role
+  for each row execute procedure default_create_time();
+
 create table iam_group (
     public_id wt_public_id not null primary key,
     create_time wt_timestamp,
@@ -564,81 +570,20 @@
 create trigger 
   update_time_column 
 before update on iam_group
-=======
-create trigger 
-  update_time_column 
-before update on iam_role
->>>>>>> ffddf24f
   for each row execute procedure update_time_column();
 
 create trigger 
   immutable_create_time
 before
-<<<<<<< HEAD
 update on iam_group
-=======
-update on iam_role
->>>>>>> ffddf24f
   for each row execute procedure immutable_create_time_func();
   
 create trigger 
   default_create_time_column
 before
-<<<<<<< HEAD
 insert on iam_group
   for each row execute procedure default_create_time();
-
-create table iam_role (
-=======
-insert on iam_role
-  for each row execute procedure default_create_time();
-
-create table iam_group (
->>>>>>> ffddf24f
-    public_id wt_public_id not null primary key,
-    create_time wt_timestamp,
-    update_time wt_timestamp,
-    name text,
-    description text,
-    scope_id wt_public_id not null references iam_scope(public_id) on delete cascade on update cascade,
-    unique(name, scope_id),
-    disabled boolean not null default false
-  );
-<<<<<<< HEAD
-
-create trigger 
-  update_time_column 
-before update on iam_role
-=======
   
-create trigger 
-  update_time_column 
-before update on iam_group
->>>>>>> ffddf24f
-  for each row execute procedure update_time_column();
-
-create trigger 
-  immutable_create_time
-before
-<<<<<<< HEAD
-update on iam_role
-=======
-update on iam_group
->>>>>>> ffddf24f
-  for each row execute procedure immutable_create_time_func();
-  
-create trigger 
-  default_create_time_column
-before
-<<<<<<< HEAD
-insert on iam_role
-  for each row execute procedure default_create_time();
-
-=======
-insert on iam_group
-  for each row execute procedure default_create_time();
-  
->>>>>>> ffddf24f
 commit;
 
 `),
