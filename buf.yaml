build:
  roots:
    - internal/proto/local
    - internal/proto/third_party

lint:
  use:
    - DEFAULT
  ignore:
    - protoc-gen-swagger
<<<<<<< HEAD
    - google
    # TODO: Remove once the proto files under oplog are compliant with the linter.
    - oplog
  ignore_only:
    ENUM_VALUE_PREFIX:
      - controller/api/view/v1/view.proto
    ENUM_ZERO_VALUE_SUFFIX:
      - controller/api/view/v1/view.proto
=======
    - google
>>>>>>> 1f4281ee
<|MERGE_RESOLUTION|>--- conflicted
+++ resolved
@@ -8,15 +8,9 @@
     - DEFAULT
   ignore:
     - protoc-gen-swagger
-<<<<<<< HEAD
     - google
-    # TODO: Remove once the proto files under oplog are compliant with the linter.
-    - oplog
   ignore_only:
     ENUM_VALUE_PREFIX:
       - controller/api/view/v1/view.proto
     ENUM_ZERO_VALUE_SUFFIX:
-      - controller/api/view/v1/view.proto
-=======
-    - google
->>>>>>> 1f4281ee
+      - controller/api/view/v1/view.proto